/*
Copyright 2025  The Hyperlight Authors.

Licensed under the Apache License, Version 2.0 (the "License");
you may not use this file except in compliance with the License.
You may obtain a copy of the License at

    http://www.apache.org/licenses/LICENSE-2.0

Unless required by applicable law or agreed to in writing, software
distributed under the License is distributed on an "AS IS" BASIS,
WITHOUT WARRANTIES OR CONDITIONS OF ANY KIND, either express or implied.
See the License for the specific language governing permissions and
limitations under the License.
*/

use criterion::{criterion_group, criterion_main, Criterion};
use hyperlight_host::sandbox::{MultiUseSandbox, SandboxConfiguration, UninitializedSandbox};
use hyperlight_host::sandbox_state::sandbox::EvolvableSandbox;
use hyperlight_host::sandbox_state::transition::Noop;
use hyperlight_host::GuestBinary;
use hyperlight_testing::simple_guest_as_string;

fn create_uninit_sandbox() -> UninitializedSandbox {
    let path = simple_guest_as_string().unwrap();
    UninitializedSandbox::new(GuestBinary::FilePath(path), None).unwrap()
}

fn create_multiuse_sandbox() -> MultiUseSandbox {
    create_uninit_sandbox().evolve(Noop::default()).unwrap()
}

fn guest_call_benchmark(c: &mut Criterion) {
    let mut group = c.benchmark_group("guest_functions");

    // Benchmarks a single guest function call.
    // The benchmark does **not** include the time to reset the sandbox memory after the call.
    group.bench_function("guest_call", |b| {
        let mut call_ctx = create_multiuse_sandbox().new_call_context();

        b.iter(|| {
            call_ctx
                .call::<String>("Echo", "hello\n".to_string())
                .unwrap()
        });
    });

    // Benchmarks a single guest function call.
    // The benchmark does include the time to reset the sandbox memory after the call.
    group.bench_function("guest_call_with_reset", |b| {
        let mut sandbox = create_multiuse_sandbox();

        b.iter(|| {
            sandbox
                .call_guest_function_by_name::<String>("Echo", "hello\n".to_string())
                .unwrap()
        });
    });

    // This benchmark includes time to first clone a vector and string, so it is not a "pure' benchmark of the guest call, but it's still useful
    group.bench_function("guest_call_with_large_parameters", |b| {
        const SIZE: usize = 50 * 1024 * 1024; // 50 MB
        let large_vec = vec![0u8; SIZE];
        let large_string = unsafe { String::from_utf8_unchecked(large_vec.clone()) }; // Safety: indeed above vec is valid utf8

        let mut config = SandboxConfiguration::default();
        config.set_input_data_size(2 * SIZE + (1024 * 1024)); // 2 * SIZE + 1 MB, to allow 1MB for the rest of the serialized function call
        config.set_heap_size(SIZE as u64 * 15);
<<<<<<< HEAD
        config.set_max_execution_time(Duration::from_secs(20));
=======
>>>>>>> 4fdab8f8

        let sandbox = UninitializedSandbox::new(
            GuestBinary::FilePath(simple_guest_as_string().unwrap()),
            Some(config),
        )
        .unwrap();
        let mut sandbox = sandbox.evolve(Noop::default()).unwrap();

        b.iter(|| {
            sandbox
                .call_guest_function_by_name::<()>(
                    "LargeParameters",
                    (large_vec.clone(), large_string.clone()),
                )
                .unwrap()
        });
    });

    // Benchmarks a guest function call calling into the host.
    // The benchmark does **not** include the time to reset the sandbox memory after the call.
    group.bench_function("guest_call_with_call_to_host_function", |b| {
        let mut uninitialized_sandbox = create_uninit_sandbox();

        // Define a host function that adds two integers and register it.
        uninitialized_sandbox
            .register("HostAdd", |a: i32, b: i32| Ok(a + b))
            .unwrap();

        let multiuse_sandbox: MultiUseSandbox =
            uninitialized_sandbox.evolve(Noop::default()).unwrap();
        let mut call_ctx = multiuse_sandbox.new_call_context();

        b.iter(|| call_ctx.call::<i32>("Add", (1_i32, 41_i32)).unwrap());
    });

    group.finish();
}

fn sandbox_benchmark(c: &mut Criterion) {
    let mut group = c.benchmark_group("sandboxes");

    // Benchmarks the time to create a new uninitialized sandbox.
    // Does **not** include the time to drop the sandbox.
    group.bench_function("create_uninitialized_sandbox", |b| {
        b.iter_with_large_drop(create_uninit_sandbox);
    });

    // Benchmarks the time to create a new uninitialized sandbox and drop it.
    group.bench_function("create_uninitialized_sandbox_and_drop", |b| {
        b.iter(create_uninit_sandbox);
    });

    // Benchmarks the time to create a new sandbox.
    // Does **not** include the time to drop the sandbox.
    group.bench_function("create_sandbox", |b| {
        b.iter_with_large_drop(create_multiuse_sandbox);
    });

    // Benchmarks the time to create a new sandbox and drop it.
    group.bench_function("create_sandbox_and_drop", |b| {
        b.iter(create_multiuse_sandbox);
    });

    // Benchmarks the time to create a new sandbox and create a new call context.
    // Does **not** include the time to drop the sandbox or the call context.
    group.bench_function("create_sandbox_and_call_context", |b| {
        b.iter_with_large_drop(|| create_multiuse_sandbox().new_call_context());
    });

    // Benchmarks the time to create a new sandbox, create a new call context, and drop the call context.
    group.bench_function("create_sandbox_and_call_context_and_drop", |b| {
        b.iter(|| create_multiuse_sandbox().new_call_context());
    });

    group.finish();
}

criterion_group! {
    name = benches;
    config = Criterion::default();
    targets = guest_call_benchmark, sandbox_benchmark
}
criterion_main!(benches);<|MERGE_RESOLUTION|>--- conflicted
+++ resolved
@@ -66,10 +66,6 @@
         let mut config = SandboxConfiguration::default();
         config.set_input_data_size(2 * SIZE + (1024 * 1024)); // 2 * SIZE + 1 MB, to allow 1MB for the rest of the serialized function call
         config.set_heap_size(SIZE as u64 * 15);
-<<<<<<< HEAD
-        config.set_max_execution_time(Duration::from_secs(20));
-=======
->>>>>>> 4fdab8f8
 
         let sandbox = UninitializedSandbox::new(
             GuestBinary::FilePath(simple_guest_as_string().unwrap()),
